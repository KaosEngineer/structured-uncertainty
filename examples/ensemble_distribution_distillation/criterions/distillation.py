--- conflicted
+++ resolved
@@ -245,12 +245,8 @@
                 xent_loss, nll_loss = compute_xent_nll(model, sample, net_output, reduce, self.label_smoothing,
                                                        self.padding_idx)
 
-<<<<<<< HEAD
             forward_kl = compute_mean_forward_kl(model, sample, ensemble_stats, net_output, ignore_index=self.padding_idx, reduce=reduce)
-=======
-            forward_kl = compute_mean_forward_kl(model, sample, net_output, ignore_index=self.padding_idx,
-                                                 reduce=reduce)
->>>>>>> 1c91daa2
+
             total_loss = loss + xent_weight * forward_kl
         else:
             raise KeyError
@@ -284,19 +280,10 @@
             'ntokens': ntokens,
             'nsentences': nsentences,
             'sample_size': sample_size,
-<<<<<<< HEAD
             'xent_weight': sum(log.get('xent_weight', 0) for log in logging_outputs) / sample_size if sample_size > 0 else 0.,
             'ensemble_mkl': sum(log.get('ensemble_mkl', 0) for log in logging_outputs) / sample_size if sample_size > 0 else 0.,
             'ensemble_epkl': sum(log.get('ensemble_epkl', 0) for log in logging_outputs) / sample_size if sample_size > 0 else 0.,
             'ensemble_precision': sum(log.get('ensemble_precision', 0) for log in logging_outputs) / sample_size if sample_size > 0 else 0.,
-=======
-            'xent_weight': sum(
-                log.get('xent_weight', 0) for log in logging_outputs) / sample_size if sample_size > 0 else 0.,
-            'ensemble_mkl': sum(
-                log.get('ensemble_mkl', 0) for log in logging_outputs) / sample_size if sample_size > 0 else 0.,
-            'ensemble_epkl': sum(
-                log.get('ensemble_epkl', 0) for log in logging_outputs) / sample_size if sample_size > 0 else 0.,
->>>>>>> 1c91daa2
         }
 
 
@@ -451,7 +438,6 @@
         number_of_outputs = sum(1 if log.get('precision') is not None else 0 for log in logging_outputs)
         return {
             **base_outputs,
-<<<<<<< HEAD
             'precision': sum(log.get('precision', 0) for log in logging_outputs) / sample_size if sample_size > 0 else 0.,
 
             'entropy_spearman': sum(
@@ -475,16 +461,6 @@
                 log.get('seq_mutual_info_spearman', 0) for log in logging_outputs) / nsentences if nsentences > 0 else 0.,
             'seq_precision_spearman': sum(
                 log.get('seq_precision_spearman', 0) for log in logging_outputs) / nsentences if nsentences > 0 else 0.,
-=======
-            'precision': sum(
-                log.get('precision', 0) for log in logging_outputs) / sample_size if sample_size > 0 else 0.,
-            'precision_min': sum(
-                log.get('precision_min', 0) for log in
-                logging_outputs) / number_of_outputs if number_of_outputs > 0 else 0.,
-            'precision_max': sum(
-                log.get('precision_max', 0) for log in
-                logging_outputs) / number_of_outputs if number_of_outputs > 0 else 0.,
->>>>>>> 1c91daa2
         }
 
 
@@ -562,10 +538,8 @@
 
         if reduce:
             return torch.sum(cost), stats
-<<<<<<< HEAD
-=======
         return cost, stats
-
+      
     @staticmethod
     def aggregate_logging_outputs(logging_outputs):
         base_outputs = SequenceDistributionDistillationCritertion.aggregate_logging_outputs(logging_outputs)
@@ -668,5 +642,4 @@
 
         if reduce:
             return torch.sum(cost), stats
->>>>>>> 1c91daa2
         return cost, stats